--- conflicted
+++ resolved
@@ -29,11 +29,7 @@
     print(f"Logging to: {log_file}")
 
 # **************** DevOps Functions ****************
-<<<<<<< HEAD
 def train(model, loader, optimizer, criterion, device, balance_loss_weight):
-=======
-def train(model, loader, optimizer, criterion, device):
->>>>>>> 8d0348b3
     model.train()
     total_loss = 0
     total_balance_loss = 0
